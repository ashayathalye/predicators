--- conflicted
+++ resolved
@@ -223,7 +223,6 @@
     z = cup_type("?z")
     pred0 = Predicate("Pred0", [cup_type, cup_type], lambda s, o: False)
     # Option0(cup0, cup1)
-<<<<<<< HEAD
     ground_option_args = (cup0, cup1)
     # Pred0(cup1, cup2) true
     ground_add_effects = frozenset({pred0([cup1, cup2])})
@@ -241,31 +240,4 @@
         ground_option_args,
         lifted_option_args)
     assert not suc
-    assert not sub
-=======
-    option3 = ParameterizedOption(
-        "Option0", [cup_type, cup_type], Box(0.1, 1, (1,)),
-        lambda s, m, o, p: Action(p),
-        lambda s, m, o, p: True, lambda s, m, o, p: True).ground(
-            [cup0, cup1], np.array([0.3]))
-    action3 = option3.policy(state3)
-    action3.set_option(option3)
-    # Pred0(cup1, cup2) true
-    next_state3 = State({cup0: [0.4], cup1: [0.8], cup2: [0.1]})
-    # Nothing true
-    state4 = State({cup4: [0.2], cup5: [0.2], cup2: [0.5], cup3: [0.5]})
-    # Option0(cup2, cup3)
-    option4 = ParameterizedOption(
-        "Option0", [cup_type, cup_type], Box(0.1, 1, (1,)),
-        lambda s, m, o, p: Action(p),
-        lambda s, m, o, p: True, lambda s, m, o, p: True).ground(
-            [cup2, cup3], np.array([0.7]))
-    action4 = option4.policy(state4)
-    action4.set_option(option4)
-    # Pred0(cup4, cup5) True
-    next_state4 = State({cup4: [0.8], cup5: [0.1], cup2: [0.5], cup3: [0.5]})
-    dataset = [([state3, next_state3], [action3]),
-               ([state4, next_state4], [action4])]
-    nsrts = learn_nsrts_from_data(dataset, preds, do_sampler_learning=False)
-    assert len(nsrts) == 2
->>>>>>> 66da0de8
+    assert not sub