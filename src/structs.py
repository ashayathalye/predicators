"""Structs used throughout the codebase.
"""

from __future__ import annotations
from dataclasses import dataclass, field
from functools import cached_property
from typing import Dict, Iterator, List, Sequence, Callable, Set, Collection, \
<<<<<<< HEAD
    Tuple, Any, cast, FrozenSet, Optional
=======
    Tuple, Any, cast, FrozenSet, DefaultDict
>>>>>>> b292471d
import numpy as np
from gym.spaces import Box
from numpy.typing import NDArray


@dataclass(frozen=True, order=True)
class Type:
    """Struct defining a type.
    """
    name: str
    feature_names: Sequence[str] = field(repr=False)

    @property
    def dim(self) -> int:
        """Dimensionality of the feature vector of this object type.
        """
        return len(self.feature_names)

    def __call__(self, name: str) -> _TypedEntity:
        """Convenience method for generating _TypedEntities.
        """
        if name.startswith("?"):
            return Variable(name, self)
        return Object(name, self)

    def __hash__(self) -> int:
        return hash((self.name, tuple(self.feature_names)))


@dataclass(frozen=True, order=True, repr=False)
class _TypedEntity:
    """Struct defining an entity with some type, either an object (e.g.,
    block3) or a variable (e.g., ?block). Should not be instantiated
    externally.
    """
    name: str
    type: Type

    @cached_property
    def _str(self) -> str:
        return f"{self.name}:{self.type.name}"

    @cached_property
    def _hash(self) -> int:
        return hash(str(self))

    def __str__(self) -> str:
        return self._str

    def __repr__(self) -> str:
        return self._str


@dataclass(frozen=True, order=True, repr=False)
class Object(_TypedEntity):
    """Struct defining an Object, which is just a _TypedEntity whose name
    does not start with "?".
    """
    def __post_init__(self) -> None:
        assert not self.name.startswith("?")

    def __hash__(self) -> int:
        # By default, the dataclass generates a new __hash__ method when
        # frozen=True and eq=True, so we need to override it.
        return self._hash


@dataclass(frozen=True, order=True, repr=False)
class Variable(_TypedEntity):
    """Struct defining a Variable, which is just a _TypedEntity whose name
    starts with "?".
    """
    def __post_init__(self) -> None:
        assert self.name.startswith("?")

    def __hash__(self) -> int:
        # By default, the dataclass generates a new __hash__ method when
        # frozen=True and eq=True, so we need to override it.
        return self._hash


@dataclass
class State:
    """Struct defining the low-level state of the world.
    """
    data: Dict[Object, Array]
    simulator_state: Optional[Any] = None  # for implementing simulate

    def __post_init__(self) -> None:
        # Check feature vector dimensions.
        for obj in self:
            assert len(self[obj]) == obj.type.dim

    def __iter__(self) -> Iterator[Object]:
        """An iterator over the state's objects, in sorted order.
        """
        return iter(sorted(self.data))

    def __getitem__(self, key: Object) -> Array:
        return self.data[key]

    def get(self, obj: Object, feature_name: str) -> Any:
        """Look up an object feature by name.
        """
        idx = obj.type.feature_names.index(feature_name)
        return self.data[obj][idx]

    def set(self, obj: Object, feature_name: str, feature_val: Any) -> None:
        """Set the value of an object feature by name.
        """
        idx = obj.type.feature_names.index(feature_name)
        self.data[obj][idx] = feature_val

    def vec(self, objects: Sequence[Object]) -> Array:
        """Concatenated vector of features for each of the objects in the
        given ordered list.
        """
        feats: List[Array] = []
        if len(objects) == 0:
            return np.zeros(0)
        for obj in objects:
            feats.append(self[obj])
        return np.hstack(feats)

    def copy(self) -> State:
        """Return a copy of this state.
        """
        new_data = {}
        for obj in self:
            new_data[obj] = self._copy_state_value(self.data[obj])
        return State(new_data)

    def _copy_state_value(self, val: Any) -> Any:
        if val is None or isinstance(val, (float, bool, int, str)):
            return val
        if isinstance(val, (list, tuple, set)):
            return type(val)(self._copy_state_value(v) for v in val)
        assert hasattr(val, "copy")
        return val.copy()


DefaultState = State({})


@dataclass(frozen=True, order=True, repr=False)
class Predicate:
    """Struct defining a predicate (a lifted classifier over states).
    """
    name: str
    types: Sequence[Type]
    # The classifier takes in a complete state and a sequence of objects
    # representing the arguments. These objects should be the only ones
    # treated "specially" by the classifier.
    _classifier: Callable[[State, Sequence[Object]], bool] = field(
        compare=False)

    def __call__(self, entities: Sequence[_TypedEntity]) -> _Atom:
        """Convenience method for generating Atoms.
        """
        if all(isinstance(ent, Variable) for ent in entities):
            return LiftedAtom(self, entities)
        if all(isinstance(ent, Object) for ent in entities):
            return GroundAtom(self, entities)
        raise ValueError("Cannot instantiate Atom with mix of "
                         "variables and objects")

    @cached_property
    def _hash(self) -> int:
        return hash(str(self))

    def __hash__(self) -> int:
        return self._hash

    @cached_property
    def arity(self) -> int:
        """The arity of this predicate (number of arguments).
        """
        return len(self.types)

    def holds(self, state: State, objects: Sequence[Object]) -> bool:
        """Public method for calling the classifier. Performs
        type checking first.
        """
        assert len(objects) == self.arity
        for obj, pred_type in zip(objects, self.types):
            assert isinstance(obj, Object)
            assert obj.type == pred_type
        return self._classifier(state, objects)

    def __str__(self) -> str:
        return self.name

    def __repr__(self) -> str:
        return str(self)


@dataclass(frozen=True, repr=False, eq=False)
class _Atom:
    """Struct defining an atom (a predicate applied to either variables
    or objects). Should not be instantiated externally.
    """
    predicate: Predicate
    entities: Sequence[_TypedEntity]

    @property
    def _str(self) -> str:
        raise NotImplementedError("Override me")

    @cached_property
    def _hash(self) -> int:
        return hash(str(self))

    def __str__(self) -> str:
        return self._str

    def __repr__(self) -> str:
        return str(self)

    def __hash__(self) -> int:
        return self._hash

    def __eq__(self, other: object) -> bool:
        assert isinstance(other, _Atom)
        return str(self) == str(other)

    def __lt__(self, other: object) -> bool:
        assert isinstance(other, _Atom)
        return str(self) < str(other)


@dataclass(frozen=True, repr=False, eq=False)
class LiftedAtom(_Atom):
    """Struct defining a lifted atom (a predicate applied to variables).
    """
    @cached_property
    def variables(self) -> List[Variable]:
        """Arguments for this lifted atom. A list of "Variable"s.
        """
        return list(cast(Variable, ent) for ent in self.entities)

    @cached_property
    def _str(self) -> str:
        return (str(self.predicate) + "(" +
                ", ".join(map(str, self.variables)) + ")")

    def ground(self, sub: dict[Variable, Object]) -> GroundAtom:
        """Create a GroundAtom with a given substitution.
        """
        assert set(self.variables).issubset(set(sub.keys()))
        return GroundAtom(self.predicate, [sub[v] for v in self.variables])


@dataclass(frozen=True, repr=False, eq=False)
class GroundAtom(_Atom):
    """Struct defining a ground atom (a predicate applied to objects).
    """
    @cached_property
    def objects(self) -> List[Object]:
        """Arguments for this ground atom. A list of "Object"s.
        """
        return list(cast(Object, ent) for ent in self.entities)

    @cached_property
    def _str(self) -> str:
        return (str(self.predicate) + "(" +
                ", ".join(map(str, self.objects)) + ")")

    def lift(self, sub: dict[Object, Variable]) -> LiftedAtom:
        """Create a LiftedAtom with a given substitution.
        """
        assert set(self.objects).issubset(set(sub.keys()))
        return LiftedAtom(self.predicate, [sub[o] for o in self.objects])


@dataclass(frozen=True, eq=False)
class Task:
    """Struct defining a task, which is a pair of initial state and goal.
    """
    init: State
    goal: Set[GroundAtom]

    def __post_init__(self) -> None:
        # Verify types.
        assert isinstance(self.init, State)
        for atom in self.goal:
            assert isinstance(atom, GroundAtom)


@dataclass(frozen=True, eq=False)
class ParameterizedOption:
    """Struct defining a parameterized option, which has a parameter space
    and can be ground into an Option, given parameter values. An option
    is composed of a policy, an initiation classifier, and a termination
    condition. We will stick with deterministic termination conditions.
    For a parameterized option, all of these are conditioned on parameters.
    """
    name: str
    types: Sequence[Type]
    params_space: Box = field(repr=False)
    # A policy maps a state, objects, and parameters to an action.
    # The objects' types will match those in self.types. The parameters
    # will be contained in params_space.
    _policy: Callable[[State, Sequence[Object], Array], Action] = field(
        repr=False)
    # An initiation classifier maps a state, objects, and parameters to a
    # bool, which is True iff the option can start now. The objects' types
    # will match those in self.types. The parameters will be contained
    # in params_space.
    _initiable: Callable[[State, Sequence[Object], Array], bool] = field(
        repr=False)
    # A termination condition maps a state, objects, and parameters to a
    # bool, which is True iff the option should terminate now. The objects'
    # types will match those in self.types. The parameters will be contained
    # in params_space.
    _terminal: Callable[[State, Sequence[Object], Array], bool] = field(
        repr=False)

    @cached_property
    def _hash(self) -> int:
        return hash(str(self))

    def __eq__(self, other: object) -> bool:
        assert isinstance(other, ParameterizedOption)
        return self.name == other.name

    def __hash__(self) -> int:
        return self._hash

    def ground(self, objects: Sequence[Object], params: Array) -> _Option:
        """Ground into an Option, given objects and parameter values.
        """
        assert [obj.type for obj in objects] == self.types, \
            f"Mismatched types: {objects}, {self.types}"
        params = np.array(params, dtype=self.params_space.dtype)
        assert self.params_space.contains(params)
        return _Option(self.name,
                       lambda s: self._policy(s, objects, params),
                       initiable=lambda s: self._initiable(s, objects, params),
                       terminal=lambda s: self._terminal(s, objects, params),
                       parent=self, objects=objects, params=params)


@dataclass(frozen=True, eq=False)
class _Option:
    """Struct defining an option, which is like a parameterized option except
    that its components are not conditioned on objects/parameters. Should not
    be instantiated externally.
    """
    name: str
    # A policy maps a state to an action.
    _policy: Callable[[State], Action] = field(repr=False)
    # An initiation classifier maps a state to a bool, which is True
    # iff the option can start now.
    initiable: Callable[[State], bool] = field(repr=False)
    # A termination condition maps a state to a bool, which is True
    # iff the option should terminate now.
    terminal: Callable[[State], bool] = field(repr=False)
    # The parameterized option that generated this option.
    parent: ParameterizedOption = field(repr=False)
    # The objects that were used to ground this option.
    objects: Sequence[Object]
    # The parameters that were used to ground this option.
    params: Array

    def policy(self, state: State) -> Action:
        """Call the policy and set the action's option.
        """
        action = self._policy(state)
        action.set_option(self)
        return action

DefaultOption: _Option = ParameterizedOption(
    "", [], Box(0, 1, (1,)), lambda s, o, p: Action(np.array([0.0])),
    lambda s, o, p: False, lambda s, o, p: False).ground([], np.array([0.0]))
DefaultOption.parent.params_space.seed(0)  # for reproducibility


@dataclass(frozen=True, repr=False, eq=False)
class Operator:
    """Struct defining an operator (as in STRIPS). Lifted!
    """
    name: str
    parameters: Sequence[Variable]
    preconditions: Set[LiftedAtom]
    add_effects: Set[LiftedAtom]
    delete_effects: Set[LiftedAtom]
    option: ParameterizedOption
    # A subset of parameters corresponding to the (lifted) arguments of the
    # option that this operator contains.
    option_vars: Sequence[Variable]
    # A sampler maps a state, RNG, and objects to option parameters.
    _sampler: Callable[[State, np.random.Generator, Sequence[Object]],
                       Array] = field(repr=False)

    @cached_property
    def _str(self) -> str:
        return f"""{self.name}:
    Parameters: {self.parameters}
    Preconditions: {sorted(self.preconditions, key=str)}
    Add Effects: {sorted(self.add_effects, key=str)}
    Delete Effects: {sorted(self.delete_effects, key=str)}
    Option: {self.option}
    Option Variables: {self.option_vars}"""

    @cached_property
    def _hash(self) -> int:
        return hash(str(self))

    def __str__(self) -> str:
        return self._str

    def __repr__(self) -> str:
        return str(self)

    def __hash__(self) -> int:
        return self._hash

    def __eq__(self, other: object) -> bool:
        assert isinstance(other, Operator)
        return str(self) == str(other)

    def ground(self, objects: Sequence[Object]) -> _GroundOperator:
        """Ground into a _GroundOperator, given objects.
        """
        assert len(objects) == len(self.parameters)
        assert all(o.type == p.type for o, p in zip(objects, self.parameters))
        sub = dict(zip(self.parameters, objects))
        preconditions = {atom.ground(sub) for atom in self.preconditions}
        add_effects = {atom.ground(sub) for atom in self.add_effects}
        delete_effects = {atom.ground(sub) for atom in self.delete_effects}
        option_objs = [sub[v] for v in self.option_vars]
        return _GroundOperator(self, objects, preconditions, add_effects,
                               delete_effects, self.option, option_objs,
                               self._sampler)

    def filter_predicates(self, kept: Collection[Predicate]) -> Operator:
        """Keep only the given predicates in the preconditions,
        add effects, and delete effects. Note that the parameters must
        stay the same for the sake of the sampler input arguments.
        """
        preconditions = {a for a in self.preconditions if a.predicate in kept}
        add_effects = {a for a in self.add_effects if a.predicate in kept}
        delete_effects = {a for a in self.delete_effects if a.predicate in kept}
        return Operator(self.name, self.parameters,
                        preconditions, add_effects, delete_effects,
                        self.option, self.option_vars, self._sampler)


@dataclass(frozen=True, repr=False, eq=False)
class _GroundOperator:
    """A ground operator is an operator + objects. Should not be instantiated
    externally.
    """
    operator: Operator
    objects: Sequence[Object]
    preconditions: Set[GroundAtom]
    add_effects: Set[GroundAtom]
    delete_effects: Set[GroundAtom]
    option: ParameterizedOption
    option_objs: Sequence[Object]
    _sampler: Callable[[State, np.random.Generator, Sequence[Object]],
                       Array] = field(repr=False)

    @cached_property
    def _str(self) -> str:
        return f"""{self.name}:
    Parameters: {self.objects}
    Preconditions: {sorted(self.preconditions, key=str)}
    Add Effects: {sorted(self.add_effects, key=str)}
    Delete Effects: {sorted(self.delete_effects, key=str)}
    Option: {self.option}
    Option Objects: {self.option_objs}"""

    @cached_property
    def _hash(self) -> int:
        return hash(str(self))

    @property
    def name(self) -> str:
        """Name of this operator.
        """
        return self.operator.name

    def __str__(self) -> str:
        return self._str

    def __repr__(self) -> str:
        return str(self)

    def __hash__(self) -> int:
        return self._hash

    def __eq__(self, other: object) -> bool:
        assert isinstance(other, _GroundOperator)
        return str(self) == str(other)

    def sample_option(self, state: State, rng: np.random.Generator) -> _Option:
        """Sample an _Option for this ground operator, by invoking
        the contained sampler. On the Option that is returned, one can call,
        e.g., policy(state).
        """
        # Note that the sampler takes in ALL self.objects, not just the subset
        # self.option_objs of objects that are passed into the option.
        params = self._sampler(state, rng, self.objects)
        return self.option.ground(self.option_objs, params)


@dataclass(eq=False)
class Action:
    """An action in an environment. This is a light wrapper around a numpy
    float array that can optionally store the option which produced it.
    """
    _arr: Array
    _option: _Option = field(repr=False, default=DefaultOption)

    @property
    def arr(self) -> Array:
        """The array representation of this action.
        """
        return self._arr

    def has_option(self) -> bool:
        """Whether this action has a non-default option attached.
        """
        return self._option is not DefaultOption

    def get_option(self) -> _Option:
        """Get the option that produced this action.
        """
        assert self.has_option()
        return self._option

    def set_option(self, option: _Option) -> None:
        """Set the option that produced this action.
        """
        self._option = option

    def unset_option(self) -> None:
        """Unset the option that produced this action.
        """
        self._option = DefaultOption
        assert not self.has_option()


# Convenience higher-order types useful throughout the code
ActionTrajectory = Tuple[List[State], List[Action]]
OptionTrajectory = Tuple[List[State], List[_Option]]
Dataset = List[ActionTrajectory]
Image = NDArray[np.uint8]
Video = List[Image]
Array = NDArray[np.float32]
PyperplanFacts = FrozenSet[Tuple[str, ...]]
ObjToVarSub = Dict[Object, Variable]
VarToObjSub = Dict[Variable, Object]
Transition = Tuple[State, Set[GroundAtom], _Option, Set[GroundAtom],
                   Set[GroundAtom]]
Metrics = DefaultDict[str, float]<|MERGE_RESOLUTION|>--- conflicted
+++ resolved
@@ -5,11 +5,7 @@
 from dataclasses import dataclass, field
 from functools import cached_property
 from typing import Dict, Iterator, List, Sequence, Callable, Set, Collection, \
-<<<<<<< HEAD
-    Tuple, Any, cast, FrozenSet, Optional
-=======
-    Tuple, Any, cast, FrozenSet, DefaultDict
->>>>>>> b292471d
+    Tuple, Any, cast, FrozenSet, Optional, DefaultDict
 import numpy as np
 from gym.spaces import Box
 from numpy.typing import NDArray
