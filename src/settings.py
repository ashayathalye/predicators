"""Contains global, immutable settings.
Anything that varies between runs should be a command-line arg (args.py).
"""

import os
from collections import defaultdict
from types import SimpleNamespace
from typing import Dict, Any
import numpy as np


class GlobalSettings:
    """Unchanging settings.
    """
    # cover env parameters
    cover_num_blocks = 2
    cover_num_targets = 2
    cover_block_widths = [0.1, 0.07]
    cover_target_widths = [0.05, 0.03]

    # cluttered table env parameters
    cluttered_table_num_cans_train = 5
    cluttered_table_num_cans_test = 10
    cluttered_table_can_radius = 0.01
    cluttered_table_collision_angle_thresh = np.pi / 4

    # blocks env parameters
    blocks_num_blocks_train = [3, 4]
    blocks_num_blocks_test = [5, 6]
    blocks_block_size = 0.1

<<<<<<< HEAD
    # playroom env parameters
    playroom_num_blocks_train = [3]
    playroom_num_blocks_test = [3]
    playroom_block_size = 0.5
=======
    # behavior env parameters
    behavior_config_file = os.path.join(  # relative to igibson.root_path
        "examples", "configs",
        "njk_re-shelving_library_books_full_obs.yaml",
        # "njk_sorting_books_full_obs.yaml"
    )
    behavior_mode = "headless"  # headless, pbgui, iggui
    behavior_action_timestep = 1.0 / 10.0
    behavior_physics_timestep = 1.0 / 120.0
>>>>>>> 74288c44

    # parameters for approaches
    random_options_max_tries = 100

    # SeSamE parameters
    propagate_failures = True
    max_samples_per_step = 10
    max_num_steps_option_rollout = 100
    max_skeletons_optimized = 8  # if 1, can only solve downward refinable tasks

    # evaluation parameters
    save_dir = "saved_data"
    video_dir = "videos"
    video_fps = 2

    # teacher dataset parameters
    teacher_dataset_label_ratio = 1.0

    # operator learning parameters
    min_data_for_operator = 3
    max_rejection_sampling_tries = 100

    # sampler learning parameters
    do_sampler_learning = True
    normalization_scale_clip = 1
    classifier_hid_sizes = [32, 32]
    classifier_max_itr_sampler = 10000
    classifier_max_itr_predicate = 1000
    classifier_balance_data = True
    regressor_hid_sizes = [32, 32]
    regressor_max_itr = 10000
    regressor_sample_clip = 1
    n_iter_no_change = 5000
    learning_rate = 1e-3

    # iterative invention parameters
    iterative_invention_accept_score = 1-1e-3

    # interactive learning parameters
    interactive_known_predicates = {'HandEmpty', 'Covers'}
    interactive_num_episodes = 3
    interactive_max_steps = 10
    interactive_relearn_every = 3
    interactive_num_babbles = 10
    interactive_max_num_atoms_babbled = 1
    interactive_num_tasks_babbled = 5
    interactive_atom_type_babbled = "ground"
    interactive_ask_strategy = "all_seen_states"
    interactive_ask_strategy_threshold = 0.0
    interactive_ask_strategy_pct = 20.0

    @staticmethod
    def get_arg_specific_settings(args: Dict[str, Any]) -> Dict[str, Any]:
        """A workaround for global settings that are
        derived from the experiment-specific args
        """
        if "env" not in args:
            args["env"] = ""
        if "approach" not in args:
            args["approach"] = ""
        return dict(
            # Number of training tasks in each environment.
            num_train_tasks=defaultdict(int, {
                "cover": 10,
                "cover_typed_options": 10,
                "cover_hierarchical_types": 10,
                "cluttered_table": 50,
                "blocks": 50,
<<<<<<< HEAD
                "playroom": 50,
=======
                "behavior": 10,
>>>>>>> 74288c44
            })[args["env"]],

            # Number of test tasks in each environment.
            num_test_tasks=defaultdict(int, {
                "cover": 10,
                "cover_typed_options": 10,
                "cover_hierarchical_types": 10,
                "cluttered_table": 50,
                "blocks": 50,
<<<<<<< HEAD
                "playroom": 50,
=======
                "behavior": 10,
>>>>>>> 74288c44
            })[args["env"]],

            # Maximum number of steps to run a policy when checking whether
            # it solves a task.
            max_num_steps_check_policy=defaultdict(int, {
                "cover": 10,
                "cover_typed_options": 10,
                "cover_hierarchical_types": 10,
                "cluttered_table": 25,
                "blocks": 25,
<<<<<<< HEAD
                "playroom": 25,
=======
                "behavior": 100,
            })[args["env"]],

            # Name of the option model to use.
            option_model_name=defaultdict(str, {
                "cover": "default",
                "cover_typed_options": "default",
                "cover_hierarchical_types": "default",
                "cluttered_table": "default",
                "blocks": "default",
>>>>>>> 74288c44
            })[args["env"]],

            # For learning-based approaches, whether to include ground truth
            # options in the offline dataset.
            include_options_in_offline_data=defaultdict(bool, {
                "trivial_learning": True,
                "operator_learning": True,
                "interactive_learning": True,
                "iterative_invention": True,
            })[args["approach"]],

            # For learning-based approaches, the data collection strategy.
            offline_data_method=defaultdict(str, {
                "trivial_learning": "demo",
                "operator_learning": "demo+replay",
                "interactive_learning": "demo",
                "iterative_invention": "demo+replay",
            })[args["approach"]],

            # For learning-based approaches, the data collection timeout
            # used for planning.
            offline_data_planning_timeout=defaultdict(int, {
                "trivial_learning": 500,
                "operator_learning": 500,
                "interactive_learning": 500,
                "iterative_invention": 500,
            })[args["approach"]],

            # For learning-based approaches, the number of replays used
            # when the data generation method is data+replays.
            offline_data_num_replays=defaultdict(int, {
                "trivial_learning": 10,
                "operator_learning": 10,
                "interactive_learning": 10,
                "iterative_invention": 500,
            })[args["approach"]],
        )


def get_save_path() -> str:
    """Create a path for this experiment that can be used to save
    and load results.
    """
    if not os.path.exists(CFG.save_dir):
        os.makedirs(CFG.save_dir)
    return (f"{CFG.save_dir}/{CFG.env}___{CFG.approach}___{CFG.seed}___"
            f"{CFG.excluded_predicates}.saved")


_attr_to_value = {}
for _attr, _value in GlobalSettings.__dict__.items():
    if _attr.startswith("_"):
        continue
    assert _attr not in _attr_to_value  # duplicate attributes
    _attr_to_value[_attr] = _value
CFG = SimpleNamespace(**_attr_to_value)<|MERGE_RESOLUTION|>--- conflicted
+++ resolved
@@ -29,12 +29,11 @@
     blocks_num_blocks_test = [5, 6]
     blocks_block_size = 0.1
 
-<<<<<<< HEAD
     # playroom env parameters
     playroom_num_blocks_train = [3]
     playroom_num_blocks_test = [3]
     playroom_block_size = 0.5
-=======
+    
     # behavior env parameters
     behavior_config_file = os.path.join(  # relative to igibson.root_path
         "examples", "configs",
@@ -44,7 +43,6 @@
     behavior_mode = "headless"  # headless, pbgui, iggui
     behavior_action_timestep = 1.0 / 10.0
     behavior_physics_timestep = 1.0 / 120.0
->>>>>>> 74288c44
 
     # parameters for approaches
     random_options_max_tries = 100
@@ -113,11 +111,8 @@
                 "cover_hierarchical_types": 10,
                 "cluttered_table": 50,
                 "blocks": 50,
-<<<<<<< HEAD
                 "playroom": 50,
-=======
                 "behavior": 10,
->>>>>>> 74288c44
             })[args["env"]],
 
             # Number of test tasks in each environment.
@@ -127,11 +122,8 @@
                 "cover_hierarchical_types": 10,
                 "cluttered_table": 50,
                 "blocks": 50,
-<<<<<<< HEAD
                 "playroom": 50,
-=======
                 "behavior": 10,
->>>>>>> 74288c44
             })[args["env"]],
 
             # Maximum number of steps to run a policy when checking whether
@@ -142,9 +134,7 @@
                 "cover_hierarchical_types": 10,
                 "cluttered_table": 25,
                 "blocks": 25,
-<<<<<<< HEAD
                 "playroom": 25,
-=======
                 "behavior": 100,
             })[args["env"]],
 
@@ -155,7 +145,6 @@
                 "cover_hierarchical_types": "default",
                 "cluttered_table": "default",
                 "blocks": "default",
->>>>>>> 74288c44
             })[args["env"]],
 
             # For learning-based approaches, whether to include ground truth
